--- conflicted
+++ resolved
@@ -174,22 +174,6 @@
 - Wrap optional features with graceful fallbacks for network failures
 - See `.env.example` for required environment variables template
 
-<<<<<<< HEAD
-### 1Password CLI Usage
-Use `op run` with an env file to inject secrets from 1Password:
-```bash
-# Using .env.1password file (recommended)
-op run --env-file=.env.1password --no-masking -- wrangler pages deploy dist --project-name md-book
-
-# Or export env vars first, then use op run
-export CLOUDFLARE_ACCOUNT_ID="op://TerraphimPlatform/md-book-cloudflare/account_id"
-export CLOUDFLARE_API_TOKEN="op://TerraphimPlatform/md-book-cloudflare/api_token"
-op run --no-masking -- wrangler pages deploy dist --project-name md-book
-```
-- Use `op://Vault/Item/field` syntax for secret references
-- Secrets must be in env vars or `--env-file` before `op run` scans them
-- `--no-masking` shows the actual output (useful for debugging)
-
 ## Deployment
 
 See [DEPLOYMENT.md](DEPLOYMENT.md) for comprehensive deployment documentation including:
@@ -198,16 +182,6 @@
 - GitHub Actions workflows
 - 1Password secret management integration
 
-=======
-## Deployment
-
-See [DEPLOYMENT.md](DEPLOYMENT.md) for comprehensive deployment documentation including:
-- Cloudflare Pages setup (primary deployment target)
-- Netlify configuration
-- GitHub Actions workflows
-- 1Password secret management integration
-
->>>>>>> 22e58d73
 Quick deploy:
 ```bash
 ./scripts/deploy.sh production    # Cloudflare Pages
