--- conflicted
+++ resolved
@@ -1,10 +1,6 @@
 use anyhow::{Context, Result};
 use clap::Parser;
-<<<<<<< HEAD
-use jiff::Zoned;
-=======
 use jiff::{Zoned, Unit};
->>>>>>> d31b4ffa
 use markdown::to_html_with_options;
 use serde::Serialize;
 use std::fs;
@@ -17,11 +13,7 @@
 use markdown::mdast::Node;
 use markdown::to_mdast;
 mod config;
-<<<<<<< HEAD
 use config::{BookConfig, MarkdownFormat};
-=======
-use config::BookConfig;
->>>>>>> d31b4ffa
 use tokio;
 use notify::{Config as NotifyConfig, RecommendedWatcher, RecursiveMode, Watcher};
 use std::path::Path;
@@ -30,12 +22,9 @@
 use std::sync::Arc;
 use tokio::sync::{Mutex, broadcast};
 mod server; // Import the server module
-<<<<<<< HEAD
 use std::path::PathBuf;
 pub mod pagefind_service;
 use pagefind_service::PagefindBuilder;
-=======
->>>>>>> d31b4ffa
 
 #[derive(Parser, Debug, Clone)]
 #[command(author, version, about, long_about = None)]
@@ -94,11 +83,7 @@
     let config = config::load_config(args.config.as_deref())?;
     
     // Initial build
-<<<<<<< HEAD
     build(&args, &config, watch_enabled).await?;
-=======
-    build(&args, &config)?;
->>>>>>> d31b4ffa
 
     if args.watch || args.serve {
         let (reload_tx, _) = broadcast::channel(16);
@@ -132,13 +117,9 @@
 
             handles.push(tokio::spawn(async move {
                 if let Err(e) = watch_files(watch_paths, move || {
-<<<<<<< HEAD
                     let args = args.clone();
                     let config = config.clone();
                     async move { build(&args, &config, watch_enabled).await }
-=======
-                    build(&args, &config)
->>>>>>> d31b4ffa
                 }, reload_tx).await {
                     eprintln!("Watch error: {}", e);
                 }
@@ -161,7 +142,6 @@
     }
 }
 
-<<<<<<< HEAD
 async fn watch_files<F, Fut>(paths: Vec<String>, rebuild: F, reload_tx: broadcast::Sender<()>) -> Result<()>
 where
     F: Fn() -> Fut + Send + Sync + 'static,
@@ -172,17 +152,6 @@
     
     let (tx, mut rx) = tokio::sync::mpsc::channel(32);
     
-=======
-async fn watch_files<F>(paths: Vec<String>, rebuild: F, reload_tx: broadcast::Sender<()>) -> Result<()>
-where
-    F: Fn() -> Result<()> + Send + Sync + 'static,
-{
-    use tokio::time::Duration;
-    use notify::{RecommendedWatcher, RecursiveMode, Watcher};
-    
-    let (tx, mut rx) = tokio::sync::mpsc::channel(32);
-    
->>>>>>> d31b4ffa
     let mut watcher = RecommendedWatcher::new(
         move |res| {
             if let Ok(event) = res {
@@ -200,11 +169,7 @@
     }
 
     // Debounce timer
-<<<<<<< HEAD
     let mut debounce = tokio::time::interval(Duration::from_millis(500));
-=======
-    let mut debounce = tokio::time::interval(Duration::from_millis(100));
->>>>>>> d31b4ffa
     let mut pending = false;
 
     loop {
@@ -216,11 +181,7 @@
                 if pending {
                     pending = false;
                     println!("Rebuilding...");
-<<<<<<< HEAD
                     if let Err(e) = rebuild().await {
-=======
-                    if let Err(e) = rebuild() {
->>>>>>> d31b4ffa
                         eprintln!("Rebuild error: {}", e);
                     } else {
                         let _ = reload_tx.send(());
@@ -231,11 +192,7 @@
     }
 }
 
-<<<<<<< HEAD
 pub async fn build(args: &Args, config: &BookConfig, watch_enabled: bool) -> Result<()> {
-=======
-fn build(args: &Args, config: &BookConfig) -> Result<()> {
->>>>>>> d31b4ffa
     // Initialize Tera with configured templates directory
     let mut tera = Tera::default();
     
@@ -261,11 +218,7 @@
                 "sidebar.html.tera" => include_str!("templates/sidebar.html.tera").to_string(),
                 "footer.html.tera" => include_str!("templates/footer.html.tera").to_string(),
                 "header.html.tera" => include_str!("templates/header.html.tera").to_string(),
-<<<<<<< HEAD
                 _ => return Err(anyhow::anyhow!("Unknown template file: {}", file)),
-=======
-                _ => panic!("Unknown template file: {}", file),
->>>>>>> d31b4ffa
             }
         };
         
@@ -277,11 +230,7 @@
     fs::create_dir_all(&args.output)?;
     
     // Copy static assets
-<<<<<<< HEAD
     copy_static_assets(&args.output, &config.paths.templates, &config)?;
-=======
-    copy_static_assets(&args.output, &config.paths.templates)?;
->>>>>>> d31b4ffa
 
     // Collect all pages first
     let mut all_pages = Vec::new();
@@ -370,11 +319,7 @@
             }
             
             let markdown_content = fs::read_to_string(entry.path())?;
-<<<<<<< HEAD
             let html_content = process_markdown_with_highlighting(&markdown_content, &ss, &config)?;
-=======
-            let html_content = process_markdown_with_highlighting(&markdown_content, &ss)?;
->>>>>>> d31b4ffa
             
             let previous = if current_page > 0 {
                 Some(all_pages[current_page - 1].clone())
@@ -423,18 +368,11 @@
     let index_page = all_pages.iter().find(|p| p.path == "/index.html");
     
     if let Some(index) = index_page {
-<<<<<<< HEAD
         // If index.md exists, use its content
         let index_path = Path::new(&args.input).join("index.md");
         let markdown_content = fs::read_to_string(&index_path)
             .with_context(|| format!("Failed to read index file: {}", index_path.display()))?;
         let html_content = process_markdown_with_highlighting(&markdown_content, &ss, &config)?;
-=======
-        let index_path = Path::new(&args.input).join("index.md");
-        let markdown_content = fs::read_to_string(&index_path)
-            .with_context(|| format!("Failed to read index file: {}", index_path.display()))?;
-        let html_content = process_markdown_with_highlighting(&markdown_content, &ss)?;
->>>>>>> d31b4ffa
         
         context.insert("has_index", &true);
         context.insert("title", &index.title);
@@ -450,13 +388,9 @@
     fs::write(format!("{}/index.html", args.output), rendered)
         .context("Failed to write index.html")?;
 
-<<<<<<< HEAD
     // After generating HTML files, run Pagefind indexing
     let pagefind = PagefindBuilder::new(PathBuf::from(&args.output)).await?;
     pagefind.build().await?;
-
-=======
->>>>>>> d31b4ffa
     Ok(())
 }
 
@@ -467,11 +401,7 @@
         .map(|line| line[2..].trim().to_string())
 }
 
-<<<<<<< HEAD
 fn copy_static_assets(output_dir: &str, templates_dir: &str, config: &BookConfig) -> Result<()> {
-=======
-fn copy_static_assets(output_dir: &str, templates_dir: &str) -> Result<()> {
->>>>>>> d31b4ffa
     // Create components directory
     fs::create_dir_all(format!("{}/components", output_dir))?;
     
@@ -500,7 +430,6 @@
             if entry.file_type().is_file() {
                 fs::copy(entry.path(), dest_path)?;
             }
-<<<<<<< HEAD
         }
     }
     // Copy img directory from templates
@@ -512,8 +441,6 @@
         let dest_path = img_dest.clone() + entry.path().strip_prefix(img_source)?.to_str().unwrap();
         if entry.file_type().is_file() {
             fs::copy(entry.path(), dest_path).context(format!("Failed to copy img file: {:?}", entry.path()))?;
-=======
->>>>>>> d31b4ffa
         }
     }
 
