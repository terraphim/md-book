# MD book is a mdbook replacement with extra features to make docs beautiful
## Features
* parse md, mdx or gfm files thanks to markdown-rs
* tera templates for easy hacking
* Beautiful default styling
* Right hand TOC to navigate around the page.
* Create index.md to create a content for home page, alternatively it will create a list of cards with all the pages as index.
* Code blocks with syntax highlighting on server side using syntect

## Run
Checkout the source code and run:

```rust
cargo run -- -i ../mdBook/test_book  -o ./test_mdbook
```

-i is the input directory and -o is the output directory.
input directory is the directory with md files.

The tool will generate the input directory with markdown files and the output directory with HTML files ready to be deployed on any static site. 

Adjust the styling in the src/templates/css/styles.css file.

Or anything you want to change in the src/templates folder. It's a standard Tera template, so you can add your own custom stuff there.

<<<<<<< HEAD
=======
## Styling

* Nicer default styling for content - multiple columns for horizontal layout,
* Right-hand TOC to navigate around the page.
* Create index.md to create content for the home page; alternatively, it will create a list of cards with all the pages as an index.


- Code blocks with syntax highlighting

- Better default styling
>>>>>>> d31b4ffa

# Screenshots

![screen_resize](gif/screen_resize.gif)
![screen](gif/screen.gif)

# Configuration

You can add a book.toml file to the input directory to configure the book.

Supports TOML configuration via book.toml
Allows overriding with environment variables (prefixed with MDBOOK_)
Supports command-line arguments
Enables shell expansion in config file paths
Provides default values for optional fields
Example usage:

```bash
# Using environment variables
MDBOOK_BOOK.TITLE="My Book" ./md-book -i input -o output

# Using custom config file
./md-book -i input -o output -c ~/my-config.toml

# Config values can be nested using an underscore
MDBOOK_OUTPUT.HTML.MATHJAX_SUPPORT=true ./md-book -i input -o output
```
The configuration system follows the priority order:
1. Command line arguments (highest priority)
2. Environment variables (prefixed with MDBOOK_)
3. Custom config file (if provided)
4. Default book.toml
5. Default values (lowest priority)
you shall be able to feed config into json and yaml files.

# Serve and Watch

## Just build
```bash
cargo run -- -i input -o output
```

## Build and watch
```bash
cargo run -- -i input -o output --watch
```

## Build and serve
```bash
cargo run -- -i input -o output --serve
```

## Build, watch and serve on custom port
```bash
cargo run -- -i input -o output --watch --serve --port 8080
```

# TODO
<<<<<<< HEAD

- [ ] Rust specific synax highlight. Good first issue.
- [ ] Search [WIP]
- [ ] Mathjax
=======
- [ ] Rust specific synax highlight (Good first issue)
- [ ] Search (WIP)
- [ ] Mathjax 
>>>>>>> d31b4ffa
<|MERGE_RESOLUTION|>--- conflicted
+++ resolved
@@ -23,8 +23,6 @@
 
 Or anything you want to change in the src/templates folder. It's a standard Tera template, so you can add your own custom stuff there.
 
-<<<<<<< HEAD
-=======
 ## Styling
 
 * Nicer default styling for content - multiple columns for horizontal layout,
@@ -35,7 +33,6 @@
 - Code blocks with syntax highlighting
 
 - Better default styling
->>>>>>> d31b4ffa
 
 # Screenshots
 
@@ -94,13 +91,7 @@
 ```
 
 # TODO
-<<<<<<< HEAD
 
 - [ ] Rust specific synax highlight. Good first issue.
 - [ ] Search [WIP]
-- [ ] Mathjax
-=======
-- [ ] Rust specific synax highlight (Good first issue)
-- [ ] Search (WIP)
-- [ ] Mathjax 
->>>>>>> d31b4ffa
+- [ ] Mathjax