--- conflicted
+++ resolved
@@ -31,7 +31,6 @@
 tokio = { version = "1.33.0", features = ["full"] }
 
 futures = "0.3"
-<<<<<<< HEAD
 futures-util = "0.3"
 
 # search engine
@@ -50,7 +49,4 @@
 
 [[bench]]
 name = "pagefind_bench"
-harness = false
-=======
-futures-util = "0.3"
->>>>>>> d31b4ffa
+harness = false